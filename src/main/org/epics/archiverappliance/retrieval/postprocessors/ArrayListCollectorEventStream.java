--- conflicted
+++ resolved
@@ -1,85 +1,81 @@
-package org.epics.archiverappliance.retrieval.postprocessors;
-
-import java.io.IOException;
-import java.util.Iterator;
-
-import org.apache.log4j.Logger;
-import org.epics.archiverappliance.Event;
-import org.epics.archiverappliance.EventStream;
-import org.epics.archiverappliance.common.TimeUtils;
-import org.epics.archiverappliance.engine.membuf.ArrayListEventStream;
-import org.epics.archiverappliance.retrieval.RemotableEventStreamDesc;
-import org.epics.archiverappliance.retrieval.RemotableOverRaw;
-
-/**
- * An event stream that wraps an ArrayList event stream; use this if the data in your consolidated results do not fit a clean binning pattern and you need to return results that span multiple years.
- *
- * @author mshankar
- * @see PostProcessorWithConsolidatedEventStream
- */
-public class ArrayListCollectorEventStream implements EventStream, RemotableOverRaw {
-	private static Logger logger = Logger.getLogger(ArrayListCollectorEventStream.class.getName());
-	private ArrayListEventStream sourceStream;
-	private final RemotableEventStreamDesc desc;
-	private Iterator<Event> theOneAndOnlyIterator;
-	public ArrayListCollectorEventStream(ArrayListEventStream sourceStream) {
-		this.sourceStream = sourceStream;
-		this.desc = new RemotableEventStreamDesc(sourceStream.getDescription());
-	}
-
-	@Override
-	public void close() throws IOException {
-	}
-
-	@Override
-	public Iterator<Event> iterator() {
-		if(theOneAndOnlyIterator != null) { 
-			return theOneAndOnlyIterator;
-		} else { 
-			theOneAndOnlyIterator = new ArrayListCollectorEventStreamIterator(); 
-			return theOneAndOnlyIterator;
-		}
-	}
-
-	@Override
-	public RemotableEventStreamDesc getDescription() {
-		return desc;
-	}
-
-	private class ArrayListCollectorEventStreamIterator implements Iterator<Event> {
-		int currentIndex = 0;
-		short currentYear = -1;
-
-		ArrayListCollectorEventStreamIterator() {
-			currentIndex = 0;
-		}
-		
-		@Override
-		public boolean hasNext() {
-			return currentIndex < sourceStream.size();
-		}
-
-		@Override
-		public Event next() {
-			Event next = sourceStream.get(currentIndex);
-			short eventYear = TimeUtils.computeYearForEpochSeconds(next.getEpochSeconds());
-			if(eventYear != currentYear) { 
-<<<<<<< HEAD
-				logger.warn("Detected a change in years eventYear " + eventYear + " and currentYear is " + currentYear);
-=======
-				logger.info("Detected a change in years eventYear " + eventYear + " and currentYear is " + currentYear);
->>>>>>> ab3eeb8e
-				ArrayListCollectorEventStream.this.desc.setYear(eventYear);
-				currentYear = eventYear;
-			}
-			currentIndex++;
-			return next;
-		}
-
-		@Override
-		public void remove() {
-			throw new UnsupportedOperationException();
-		} 
-	}
-}
-
+package org.epics.archiverappliance.retrieval.postprocessors;
+
+import java.io.IOException;
+import java.util.Iterator;
+
+import org.apache.log4j.Logger;
+import org.epics.archiverappliance.Event;
+import org.epics.archiverappliance.EventStream;
+import org.epics.archiverappliance.common.TimeUtils;
+import org.epics.archiverappliance.engine.membuf.ArrayListEventStream;
+import org.epics.archiverappliance.retrieval.RemotableEventStreamDesc;
+import org.epics.archiverappliance.retrieval.RemotableOverRaw;
+
+/**
+ * An event stream that wraps an ArrayList event stream; use this if the data in your consolidated results do not fit a clean binning pattern and you need to return results that span multiple years.
+ *
+ * @author mshankar
+ * @see PostProcessorWithConsolidatedEventStream
+ */
+public class ArrayListCollectorEventStream implements EventStream, RemotableOverRaw {
+	private static Logger logger = Logger.getLogger(ArrayListCollectorEventStream.class.getName());
+	private ArrayListEventStream sourceStream;
+	private final RemotableEventStreamDesc desc;
+	private Iterator<Event> theOneAndOnlyIterator;
+	public ArrayListCollectorEventStream(ArrayListEventStream sourceStream) {
+		this.sourceStream = sourceStream;
+		this.desc = new RemotableEventStreamDesc(sourceStream.getDescription());
+	}
+
+	@Override
+	public void close() throws IOException {
+	}
+
+	@Override
+	public Iterator<Event> iterator() {
+		if(theOneAndOnlyIterator != null) { 
+			return theOneAndOnlyIterator;
+		} else { 
+			theOneAndOnlyIterator = new ArrayListCollectorEventStreamIterator(); 
+			return theOneAndOnlyIterator;
+		}
+	}
+
+	@Override
+	public RemotableEventStreamDesc getDescription() {
+		return desc;
+	}
+
+	private class ArrayListCollectorEventStreamIterator implements Iterator<Event> {
+		int currentIndex = 0;
+		short currentYear = -1;
+
+		ArrayListCollectorEventStreamIterator() {
+			currentIndex = 0;
+		}
+		
+		@Override
+		public boolean hasNext() {
+			return currentIndex < sourceStream.size();
+		}
+
+		@Override
+		public Event next() {
+			Event next = sourceStream.get(currentIndex);
+			short eventYear = TimeUtils.computeYearForEpochSeconds(next.getEpochSeconds());
+			if(eventYear != currentYear) { 
+				logger.info("Detected a change in years eventYear " + eventYear + " and currentYear is " + currentYear);
+				ArrayListCollectorEventStream.this.desc.setYear(eventYear);
+				currentYear = eventYear;
+			}
+			currentIndex++;
+			return next;
+		}
+
+		@Override
+		public void remove() {
+			throw new UnsupportedOperationException();
+		} 
+	}
+}
+