--- conflicted
+++ resolved
@@ -1,123 +1,119 @@
-# Specify arbitrary name value pairs here; names and values are strings...
-
-# The PlainPB plugin replaces the characters specified in this list with the "/" character to generate path names.
-# This has the effect of distributing the files containing data into multiple folders
-# Getting a good distribution is important for good performance; most file systems do not perform well if they have 10000's of files in a folder.
-# This is passed into java's String.replaceAll; so watch out for regex issues.
-org.epics.archiverappliance.config.ConvertPVNameToKey.siteNameSpaceSeparators = [\\:\\-]
-# To avoid substring issues, each pathname is terminated with a character that is guaranteed not to be in the path name (because of said replacement above)
-org.epics.archiverappliance.config.ConvertPVNameToKey.siteNameSpaceTerminator = :
-
-# We enforce a site specific minimum sampling period (read maximum rate) using this value 
-org.epics.archiverappliance.mgmt.bpl.ArchivePVAction.minimumSamplingPeriod = 0.1
-
-# We have a system wide buffer size (specified in seconds) for buffering the data in engine memory
-# This is a compromise between various factors including garbage collection, IOPS of the short term store and memory availability.
-org.epics.archiverappliance.config.PVTypeInfo.secondsToBuffer = 10
-
-# Per FRIB/PSI, we have a configuration knob to increase/decrease the sample buffer size used by the engine for all PV's.
-# This is a double - by default 1.0 which means we leave the buffer size computation as is.
-# If you want to increase buffer size globally to 150% of what is normally computed, set this to 1.5
-org.epics.archiverappliance.config.PVTypeInfo.sampleBufferCapacityAdjustment = 1.0
-
-
-# The getData retrieval calls support a usereduced parameter which is the entry into sparsification.
-# It is possible for sites to configure their default sparsification post processor using this parameter.
-# For example, at SLAC we will probably use divide the request into two parts, data less than two weeks old is raw data while data older than two weeks old is sparsified using FirstSamplePP  
-org.epics.archiverappliance.retrieval.DefaultUseReducedPostProcessor=org.epics.archiverappliance.retrieval.postprocessors.TwoWeekRaw
-
-
-# If a PV used to be archived by the appliance but has since been retired, data does not get returned from the request even though data might exist in the 
-# datastores. Setting this option to 'true' means that if a request is received for a PV that is not currently being archived (i.e. the PVTypeInfo is null),
-# it will automatically then run a search in the datastores to see if there is any data available for this PV within the timeframe and return it.
-# org.epics.archiverappliance.retrieval.SearchStoreForRetiredPvs=true
-
-
-# This propery has been deprecated as it can easily lead to data loss.
-# The maximum number of datastores/stages/lifetimeids in this installation.
-# Specifically, this returns the maximum length of the datastores element across all  PVTypeInfo's in this installation. 
-# For example, in an typical installation with a short term store, a medium term store and a long term store, this should return 3.
-# Various optimizations are based on the maximum number of stages data goes thru in the archiver appliance.
-# We create one ETL thread per lifetime transition
-# org.epics.archiverappliance.config.PVTypeInfo.maximumNumberOfLifetimesInInstallation=5
-
-
-# Use this property to control whether you want to use CAJ or the JNI implementation in JCA.
-org.epics.archiverappliance.engine.epics.JCAConfigGen.useCAJ=true
-# This controls the dispatcher used to dispatch ChannelAccess events.   
-org.epics.archiverappliance.engine.epics.JCAConfigGen.dispatcher=org.epics.archiverappliance.engine.epics.JCAEventDispatcherBasedOnPVName
-#org.epics.archiverappliance.engine.epics.JCAConfigGen.dispatcher=gov.aps.jca.event.QueuedEventDispatcher
-# For faster reconnect times, we may want to use more than one JCAContext/CAJContext. This controls the number of JCACommandThreads and thus the number of JCAContext/CAJContext.
-# Each JCACommandThread launches aprox 4 threads in all in CAJ - one CAJ search thread (UDP); a couple of TCP threads and the JCACommand thread that controls them.
-# Routing all PVs thru fewer contexts seems to result in larger reconnect times.   
-org.epics.archiverappliance.engine.epics.commandThreadCount=10
-
-# The SCAN sampling method establishes camonitors and skips samples that are less than the sampling method.
-# However, the IOC itself could have some jitter and this will cause the SCAN'ed PV to miss samples that arrive a few milliseconds early.
-# Use this to control how much jitter you want to accommodate.
-# This is a multiplier; so if your sampling method if 1.0 seconds and the jitter factor is 0.95, then the final sampling method is 950 milliseconds. 
-# Alternatively, to establish a jitter of 5%, use 0.95; to establish a jitter of 10%, use 0.9 etc...
-org.epics.archiverappliance.engine.epics.scanJitterFactor=0.95
-
-# We use a ScheduledThreadPoolExecutor for implementing SCAN PV's. 
-# If you have a lot of PV's under SCAN and some of these take time; it is possible to miss some SCAN samples because we just don't get to the PV in time.
-# In this case, you can increase the number of SCAN threads used; the need for this is probably pretty rare 
-org.epics.archiverappliance.engine.epics.scanThreadCount=1
-
-
-# How should ETL handle out of space situations.
-# See the javadoc of org.epics.archiverappliance.etl.common.OutOfSpaceHandling for some options
-org.epics.archiverappliance.etl.common.OutOfSpaceHandling=DELETE_SRC_STREAMS_IF_FIRST_DEST_WHEN_OUT_OF_SPACE
-
-
-# A list of fields for PVs that are monitored and maintained in the engine.
-# These are used when displaying the PV in visualization tools like the ArchiveViewer as additional information for the PV.
-# Some of these could be archived along with the PV but need not be. 
-# In this case, the engine simply maintains the latest copy in memory and this is served up when data from the engine in included in the stream.
-# This is a comma separated list of fields
-# For example, if you have an fields for the owner of a PV, you could add that here.
-# We add the DESC in addition to the typical limits.
-org.epics.archiverappliance.config.RuntimeKeys=DESC
-
-# On CA disconnects, occasionally, we do not reconnect back to the PV in time. 
-# This timeout governs the delay between the disconnect and when we do a pause/resume to convert reconnects into ca searches.
-# If you want to turn off this functionality, simply set this value to 0 
-org.epics.archiverappliance.engine.util.EngineContext.disconnectCheckTimeoutInMinutes = 0
-
-# One can define a set of named flags (booleans) that can be used to control various processes in the system
-# For example, you can control the ETL process in a PlainPBStoragePlugin using a named flag to accomplish a gated ETL.
-# Named flags are not persistent; each time the server starts up, all the named flags are set to false
-# If a named flag is not defined, it defaults to false.
-# You can optionally load values for named flags by specifying the full path to a java properties file here.
-# org.epics.archiverappliance.config.NamedFlags.readFromFile=/nfs/fullpathto/namedFlags.properties
-
-# We pick up named client configuration JSON files for the archive viewer from here.
-# To turn off this features, simply comment this property.
-#org.epics.archiverappliance.retrieval.bpl.GetClientConfiguration.DocumentRoot=/nfs/slac/g/lcls/tools/ArchiveBrowser/config
-
-# We impose a throttle on archive requests that are pending. This is an attempt to conserve resources on the engine and also to control CA search broadcast storms
-# What this means is that if you have more that this many invalid PV's (PVs that will never connect) in the archive workflow; the ones later in the queue will never get fulfilled unless the archive request queue is cleaned up.
-# See abortNeverConnectedPV for a example of how to do this.
-# Use this property to increase this batch size.
-# Note that there is a limit on how high this can go. We sample the PV for a minute to determine storage rates etc; if this is set very high (> 10000), there may not be enough time to perform the sampling for the archive workflow.
-# org.epics.archiverappliance.mgmt.MgmtRuntimeState.archivePVWorkflowBatchSize = 1000
-
-# For larger archivePVWorkflowBatchSize, you may need a longer time between the workflow state machine ticks.
-# Set this to 60 seconds or more if you are using archivePVWorkflowBatchSize's of 5000 or greater.
-# The workflow may take a little longer per PV but overall may be much faster.
-# org.epics.archiverappliance.mgmt.MgmtRuntimeState.archivePVWorkflowTickSeconds = 10
- 
-# Abort PV's in the archive PV workflow after this many minutes if the archiver is not able to connect to the PV. 
-# The workflow can take a few minutes; so this should be set to a reasonable value (for example, 1 minute would mean that no PV would complete the workflow) 
-# By default, this is set to a day. So, if the archiver cannot connect to the PV in a day, it will give up and abort.
-# To turn this off, set this to -1.
-# org.epics.archiverappliance.mgmt.MgmtRuntimeState.abortArchiveRequestInMins = 1440
-
-<<<<<<< HEAD
-# See org.epics.archiverappliance.engine.pv.EngineContext for these two entries
-# org.epics.archiverappliance.engine.maximum_disconnected_channel_percentage_before_starting_metachannels = 5.0
-# org.epics.archiverappliance.engine.metachannels_to_start_at_a_time = 10000
-=======
-
->>>>>>> 527d970f
-
+# Specify arbitrary name value pairs here; names and values are strings...
+
+# The PlainPB plugin replaces the characters specified in this list with the "/" character to generate path names.
+# This has the effect of distributing the files containing data into multiple folders
+# Getting a good distribution is important for good performance; most file systems do not perform well if they have 10000's of files in a folder.
+# This is passed into java's String.replaceAll; so watch out for regex issues.
+org.epics.archiverappliance.config.ConvertPVNameToKey.siteNameSpaceSeparators = [\\:\\-]
+# To avoid substring issues, each pathname is terminated with a character that is guaranteed not to be in the path name (because of said replacement above)
+org.epics.archiverappliance.config.ConvertPVNameToKey.siteNameSpaceTerminator = :
+
+# We enforce a site specific minimum sampling period (read maximum rate) using this value 
+org.epics.archiverappliance.mgmt.bpl.ArchivePVAction.minimumSamplingPeriod = 0.1
+
+# We have a system wide buffer size (specified in seconds) for buffering the data in engine memory
+# This is a compromise between various factors including garbage collection, IOPS of the short term store and memory availability.
+org.epics.archiverappliance.config.PVTypeInfo.secondsToBuffer = 10
+
+# Per FRIB/PSI, we have a configuration knob to increase/decrease the sample buffer size used by the engine for all PV's.
+# This is a double - by default 1.0 which means we leave the buffer size computation as is.
+# If you want to increase buffer size globally to 150% of what is normally computed, set this to 1.5
+org.epics.archiverappliance.config.PVTypeInfo.sampleBufferCapacityAdjustment = 1.0
+
+
+# The getData retrieval calls support a usereduced parameter which is the entry into sparsification.
+# It is possible for sites to configure their default sparsification post processor using this parameter.
+# For example, at SLAC we will probably use divide the request into two parts, data less than two weeks old is raw data while data older than two weeks old is sparsified using FirstSamplePP  
+org.epics.archiverappliance.retrieval.DefaultUseReducedPostProcessor=org.epics.archiverappliance.retrieval.postprocessors.TwoWeekRaw
+
+
+# If a PV used to be archived by the appliance but has since been retired, data does not get returned from the request even though data might exist in the 
+# datastores. Setting this option to 'true' means that if a request is received for a PV that is not currently being archived (i.e. the PVTypeInfo is null),
+# it will automatically then run a search in the datastores to see if there is any data available for this PV within the timeframe and return it.
+# org.epics.archiverappliance.retrieval.SearchStoreForRetiredPvs=true
+
+
+# This propery has been deprecated as it can easily lead to data loss.
+# The maximum number of datastores/stages/lifetimeids in this installation.
+# Specifically, this returns the maximum length of the datastores element across all  PVTypeInfo's in this installation. 
+# For example, in an typical installation with a short term store, a medium term store and a long term store, this should return 3.
+# Various optimizations are based on the maximum number of stages data goes thru in the archiver appliance.
+# We create one ETL thread per lifetime transition
+# org.epics.archiverappliance.config.PVTypeInfo.maximumNumberOfLifetimesInInstallation=5
+
+
+# Use this property to control whether you want to use CAJ or the JNI implementation in JCA.
+org.epics.archiverappliance.engine.epics.JCAConfigGen.useCAJ=true
+# This controls the dispatcher used to dispatch ChannelAccess events.   
+org.epics.archiverappliance.engine.epics.JCAConfigGen.dispatcher=org.epics.archiverappliance.engine.epics.JCAEventDispatcherBasedOnPVName
+#org.epics.archiverappliance.engine.epics.JCAConfigGen.dispatcher=gov.aps.jca.event.QueuedEventDispatcher
+# For faster reconnect times, we may want to use more than one JCAContext/CAJContext. This controls the number of JCACommandThreads and thus the number of JCAContext/CAJContext.
+# Each JCACommandThread launches aprox 4 threads in all in CAJ - one CAJ search thread (UDP); a couple of TCP threads and the JCACommand thread that controls them.
+# Routing all PVs thru fewer contexts seems to result in larger reconnect times.   
+org.epics.archiverappliance.engine.epics.commandThreadCount=10
+
+# The SCAN sampling method establishes camonitors and skips samples that are less than the sampling method.
+# However, the IOC itself could have some jitter and this will cause the SCAN'ed PV to miss samples that arrive a few milliseconds early.
+# Use this to control how much jitter you want to accommodate.
+# This is a multiplier; so if your sampling method if 1.0 seconds and the jitter factor is 0.95, then the final sampling method is 950 milliseconds. 
+# Alternatively, to establish a jitter of 5%, use 0.95; to establish a jitter of 10%, use 0.9 etc...
+org.epics.archiverappliance.engine.epics.scanJitterFactor=0.95
+
+# We use a ScheduledThreadPoolExecutor for implementing SCAN PV's. 
+# If you have a lot of PV's under SCAN and some of these take time; it is possible to miss some SCAN samples because we just don't get to the PV in time.
+# In this case, you can increase the number of SCAN threads used; the need for this is probably pretty rare 
+org.epics.archiverappliance.engine.epics.scanThreadCount=1
+
+
+# How should ETL handle out of space situations.
+# See the javadoc of org.epics.archiverappliance.etl.common.OutOfSpaceHandling for some options
+org.epics.archiverappliance.etl.common.OutOfSpaceHandling=DELETE_SRC_STREAMS_IF_FIRST_DEST_WHEN_OUT_OF_SPACE
+
+
+# A list of fields for PVs that are monitored and maintained in the engine.
+# These are used when displaying the PV in visualization tools like the ArchiveViewer as additional information for the PV.
+# Some of these could be archived along with the PV but need not be. 
+# In this case, the engine simply maintains the latest copy in memory and this is served up when data from the engine in included in the stream.
+# This is a comma separated list of fields
+# For example, if you have an fields for the owner of a PV, you could add that here.
+# We add the DESC in addition to the typical limits.
+org.epics.archiverappliance.config.RuntimeKeys=DESC
+
+# On CA disconnects, occasionally, we do not reconnect back to the PV in time. 
+# This timeout governs the delay between the disconnect and when we do a pause/resume to convert reconnects into ca searches.
+# If you want to turn off this functionality, simply set this value to 0 
+org.epics.archiverappliance.engine.util.EngineContext.disconnectCheckTimeoutInMinutes = 0
+
+# One can define a set of named flags (booleans) that can be used to control various processes in the system
+# For example, you can control the ETL process in a PlainPBStoragePlugin using a named flag to accomplish a gated ETL.
+# Named flags are not persistent; each time the server starts up, all the named flags are set to false
+# If a named flag is not defined, it defaults to false.
+# You can optionally load values for named flags by specifying the full path to a java properties file here.
+# org.epics.archiverappliance.config.NamedFlags.readFromFile=/nfs/fullpathto/namedFlags.properties
+
+# We pick up named client configuration JSON files for the archive viewer from here.
+# To turn off this features, simply comment this property.
+#org.epics.archiverappliance.retrieval.bpl.GetClientConfiguration.DocumentRoot=/nfs/slac/g/lcls/tools/ArchiveBrowser/config
+
+# We impose a throttle on archive requests that are pending. This is an attempt to conserve resources on the engine and also to control CA search broadcast storms
+# What this means is that if you have more that this many invalid PV's (PVs that will never connect) in the archive workflow; the ones later in the queue will never get fulfilled unless the archive request queue is cleaned up.
+# See abortNeverConnectedPV for a example of how to do this.
+# Use this property to increase this batch size.
+# Note that there is a limit on how high this can go. We sample the PV for a minute to determine storage rates etc; if this is set very high (> 10000), there may not be enough time to perform the sampling for the archive workflow.
+# org.epics.archiverappliance.mgmt.MgmtRuntimeState.archivePVWorkflowBatchSize = 1000
+
+# For larger archivePVWorkflowBatchSize, you may need a longer time between the workflow state machine ticks.
+# Set this to 60 seconds or more if you are using archivePVWorkflowBatchSize's of 5000 or greater.
+# The workflow may take a little longer per PV but overall may be much faster.
+# org.epics.archiverappliance.mgmt.MgmtRuntimeState.archivePVWorkflowTickSeconds = 10
+ 
+# Abort PV's in the archive PV workflow after this many minutes if the archiver is not able to connect to the PV. 
+# The workflow can take a few minutes; so this should be set to a reasonable value (for example, 1 minute would mean that no PV would complete the workflow) 
+# By default, this is set to a day. So, if the archiver cannot connect to the PV in a day, it will give up and abort.
+# To turn this off, set this to -1.
+# org.epics.archiverappliance.mgmt.MgmtRuntimeState.abortArchiveRequestInMins = 1440
+
+# See org.epics.archiverappliance.engine.pv.EngineContext for these two entries
+# org.epics.archiverappliance.engine.maximum_disconnected_channel_percentage_before_starting_metachannels = 5.0
+# org.epics.archiverappliance.engine.metachannels_to_start_at_a_time = 10000
+